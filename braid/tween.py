--- conflicted
+++ resolved
@@ -1,107 +1,3 @@
-<<<<<<< HEAD
-import time, math
-from random import random
-from .pattern import Pattern, blend
-from .core import *
-
-def clamp(pos):
-    if pos > 1.0:
-        return 1.0
-    elif pos < 0.0:
-        return 0.0
-    else:
-        return pos
-
-def linear(pos):
-    pos = clamp(pos)
-    return pos
-
-def power(pos):     ## questionable. handle gain/cross on the synth level.
-    pos = clamp(pos)
-    pos *= (0.5 * math.pi)
-    return math.sin(pos)
-
-def ease_in(pos):
-    pos = clamp(pos)    
-    return pos**3
-        
-def ease_out(pos):
-    pos = clamp(pos)    
-    return (pos - 1)**3 + 1
-    
-def ease_in_out(pos):
-    pos = clamp(pos)    
-    pos *= 2
-    if pos < 1:
-         return 0.5 * pos**3
-    pos -= 2
-    return 0.5 * (pos**3 + 2)
-    
-def ease_out_in(pos):
-    pos = clamp(pos)    
-    pos *= 2    
-    pos = pos - 1    
-    if pos < 2:
-        return 0.5 * pos**3 + 0.5
-    else:
-        return 1.0 - (0.5 * pos**3 + 0.5)
-
-
-def get_breakpoint_f(*breakpoints):     ## change name? essentially wavetable function
-    """ eg:
-        get_breakpoint_f(   [0, 0],
-                            [2, 1, linear], 
-                            [6, 2, ease_out], 
-                            [7, 0],
-                            [12, 3, ease_in], 
-                            [14, 2, ease_out], 
-                            [15, 0, ease_in_out]
-                            )
-    """
-    min_x = min(breakpoints, key=lambda bp: bp[0])[0]
-    domain = max(breakpoints, key=lambda bp: bp[0])[0] - min_x
-    min_y = min(breakpoints, key=lambda bp: bp[1])[1]
-    resolution = max(breakpoints, key=lambda bp: bp[1])[1] - min_y
-    breakpoints = [[(bp[0] - min_x) / float(domain), (bp[1] - min_y) / float(resolution), None if not len(bp) == 3 else bp[2]] for bp in breakpoints]
-
-    def breakpoint_f(pos):        
-        index = 0
-        while index < len(breakpoints) and breakpoints[index][0] < pos:
-            index += 1
-        if index == 0:
-            return breakpoints[index][1]
-        if index == len(breakpoints):
-            return breakpoints[-1][1]
-        start_point, end_point = breakpoints[index - 1], breakpoints[index]
-        if end_point[2] is None:
-            return start_point[1]
-        pos = (pos - start_point[0]) / (end_point[0] - start_point[0])
-        if end_point[2] is not linear:            
-            pos = end_point[2](pos)
-        return start_point[1] + (pos * (end_point[1] - start_point[1]))
-
-    return breakpoint_f
-
-
-def get_signal_f(signal):
-    signal = normalize(signal)
-    def signal_f(pos):
-        indexf = pos * (len(signal) - 1)
-        pos = indexf % 1.0
-        value = (signal[math.floor(indexf)] * (1.0 - pos)) + (signal[math.ceil(indexf)] * pos)
-        return value
-    return signal_f
-
-
-def normalize(signal):
-    """For normalizing signals"""
-    min_value = min(signal)
-    max_value = max(signal)
-    return [(v - min_value) / (max_value - min_value) for v in signal]
-
-
-=======
->>>>>>> 8a4e9cef
 class Tween(object):
 
     ### utility to calculate t from cycles?
