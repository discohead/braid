import collections
from random import choice, random
from . import num_args
from .signal import ease_in, ease_out
<<<<<<< HEAD
=======

>>>>>>> b191bd3d

class Q(collections.deque):
    """Q is a wrapper around collections.deque for making rotating note 'queues'
       Set drunk=True to randomize the rotation direction, else always rotate right.
       e.g. Q([1, 2, 3]) returns 1 on the first cycle, then 2 on the next, then 3, then 1, etc...
    """
    def __init__(self, iterable, drunk=False):
        self.drunk = drunk
        super(Q, self).__init__(iterable)

class Pattern(list):

    """ Pattern is just a list (of whatever) that can be specified in compacted form
        ... with the addition of the Markov expansion of tuples and rotating Qs on calling resolve
        ... and some blending functions
        Set drunk = True to treat all Qs as if they are drunk = True, else defer to each Q's drunk property
    """

<<<<<<< HEAD
    def __init__(self, value=[0], drunk=False):
        self.drunk = drunk
=======
    def __init__(self, value=[0]):
>>>>>>> b191bd3d
        list.__init__(self, value)

    def resolve(self):
        """Choose a path through the Markov chain"""
        return self._unroll(self._subresolve(self))

    def _subresolve(self, pattern):
        """Resolve a subbranch of the pattern"""
        steps = []
        for step in pattern:
            while type(step) == tuple or type(step) == Q:
                if type(step) == tuple:
                    step = choice(step)
                else:
                    coin = choice([0, 1])
                    if coin and (self.drunk or step.drunk):
                        step.rotate(1)
                    else:
                        step.rotate(-1)
                    step = step[-1]

            if type(step) == list:
                step = self._subresolve(step)
            steps.append(step)
        return steps

    def _unroll(self, pattern, divs=None, r=None):
        """Unroll a compacted form to a pattern with lcm steps"""
        if divs is None:
            divs = self._get_divs(pattern)
            r = []
        elif r is None:
            r = []
        for step in pattern:
            if type(step) == list:
                self._unroll(step, (divs // len(pattern)), r)
            else:
                r.append(step)
                for i in range((divs // len(pattern)) - 1):
                    r.append(0)
        return r

    def _get_divs(self, pattern):
        """Find lcm for a subpattern"""
        subs = [(self._get_divs(step) if type(step) == list else 1) * len(pattern) for step in pattern]
        divs = subs[0]
        for step in subs[1:]:
            divs = lcm(divs, step)
        return divs

    def __repr__(self):
        return "P%s" % list.__repr__(self)
<<<<<<< HEAD

    def notes(self):
        """return a list of all values in pattern that are not 0 or REST"""
        return [n for n in self if n != 0 and n != 'REST']
=======
>>>>>>> b191bd3d

    def replace(self, value, target):
        list.__init__(self, [target if step == value else value for step in self])

    def rotate(self, steps=1):
        # steps > 0 = right rotation, steps < 0 = left rotation
        if steps:
            steps = -(steps % len(self))
            list.__init__(self, self[steps:] + self[:steps])

    def blend(self, pattern_2, balance=0.5):
        l = blend(self, pattern_2, balance)
        list.__init__(self, l)

    def add(self, pattern_2):
        l = add(self, pattern_2)
        list.__init__(self, l)

    def xor(self, pattern_2):
        l = xor(self, pattern_2)
        list.__init__(self, l)

    def invert(self, off_note=0, note_list=None):
        """replace all occurrences of off_note with consecutive values from note_list (default = self.notes())"""
        """and replace all occurrences of NOT off_note with off_note"""
        """e.g. [1, 0, 2, 0, 3] becomes [0, 1, 0, 2, 0]"""
        if note_list is None:
            note_list = self.notes()
        inverted_pattern = []
        i = 0
        for n in self:
            if n == off_note:
                inverted_pattern.append(note_list[i % len(note_list)])
                i += 1
            else:
                inverted_pattern.append(off_note)
        list.__init__(self, inverted_pattern)


def prep(pattern_1, pattern_2):
    if type(pattern_1) is not Pattern:
        pattern_1 = Pattern(pattern_1)
    if type(pattern_2) is not Pattern:
        pattern_2 = Pattern(pattern_2)
    p1_steps = pattern_1.resolve()
    p2_steps = pattern_2.resolve()
    pattern = [None] * lcm(len(p1_steps), len(p2_steps))
    p1_div = len(pattern) / len(p1_steps)
    p2_div = len(pattern) / len(p2_steps)
    return pattern, p1_steps, p2_steps, p1_div, p2_div


def blend(pattern_1, pattern_2, balance=0.5):
    """Probabalistically blend two Patterns"""
    pattern, p1_steps, p2_steps, p1_div, p2_div = prep(pattern_1, pattern_2)
    for i, cell in enumerate(pattern):
        if i % p1_div == 0 and i % p2_div == 0:
            if random() > balance:
                pattern[i] = p1_steps[int(i / p1_div)]
            else:
                pattern[i] = p2_steps[int(i / p2_div)]
        elif i % p1_div == 0:
            if random() > ease_out()(balance):     # avoid empty middle from linear blend
                pattern[i] = p1_steps[int(i / p1_div)]
        elif i % p2_div == 0:
            if random() <= ease_in()(balance):
                pattern[i] = p2_steps[int(i / p2_div)]
    pattern = Pattern(pattern)
    return pattern


def add(pattern_1, pattern_2):
    """Produce the AND of two patterns"""
    pattern, p1_steps, p2_steps, p1_div, p2_div = prep(pattern_1, pattern_2)
    for i, cell in enumerate(pattern):
        step_1 = p1_steps[int(i / p1_div)]
        step_2 = p2_steps[int(i / p2_div)]
        if i % p1_div == 0 and step_1 != 0 and step_1 != None:
            pattern[i] = step_1
        elif i % p2_div == 0 and step_2 != 0 and step_2 != None:
            pattern[i] = p2_steps[int(i / p2_div)]
    pattern = Pattern(pattern)
    return pattern


def xor(pattern_1, pattern_2):
    """Produce the XOR of two patterns"""
    pattern, p1_steps, p2_steps, p1_div, p2_div = prep(pattern_1, pattern_2)
    for i, cell in enumerate(pattern):
        step_1 = p1_steps[int(i / p1_div)]
        step_2 = p2_steps[int(i / p2_div)]
        if i % p1_div == 0 and step_1 != 0 and step_1 != None and i % p2_div == 0 and step_2 != 0  and step_2 != None:
            pass
        elif i % p1_div == 0 and step_1 != 0 and step_1 != None:
            pattern[i] = p1_steps[int(i / p1_div)]
        elif i % p2_div == 0 and step_2 != 0 and step_2 != None:
            pattern[i] = p2_steps[int(i / p2_div)]
    pattern = Pattern(pattern)
    return pattern


def lcm(a, b):
    gcd, tmp = a, b
    while tmp != 0:
        gcd, tmp = tmp, gcd % tmp
    return a * b // gcd


def euc(steps, pulses, rotation=0, invert=False, note=1, off_note=0, note_list=None, off_note_list=None):
    steps = int(steps)
    pulses = int(pulses)
    if pulses > steps:
        print("Make pulses > steps")
        return None
    pattern = []
    counts = []
    remainders = []
    divisor = steps - pulses
    remainders.append(pulses)
    level = 0
    while True:
        counts.append(divisor // remainders[level])
        remainders.append(divisor % remainders[level])
        divisor = remainders[level]
        level = level + 1
        if remainders[level] <= 1:
            break
    counts.append(divisor)

    def build(level):
        if level == -1:
            pattern.append(off_note)
        elif level == -2:
            pattern.append(note)
        else:
            for i in range(0, counts[level]):
                build(level - 1)
            if remainders[level] != 0:
                build(level - 2)
<<<<<<< HEAD
=======

>>>>>>> b191bd3d
    build(level)
    i = pattern.index(note)
    pattern = pattern[i:] + pattern[0:i]

    if rotation:
        pattern = Pattern(pattern)
        pattern.rotate(rotation)
        pattern = list(pattern)
    if note_list is None:
        note_list = [note]
    if off_note_list is None:
        off_note_list = [off_note]
    pulse = off_note if invert else note
    final_pattern = []
    i = j = 0
    for n in pattern:
        if n == pulse:
            final_pattern.append(note_list[i % len(note_list)])
            i += 1
        else:
            final_pattern.append(off_note_list[j % len(off_note_list)])
            j += 1

    return final_pattern<|MERGE_RESOLUTION|>--- conflicted
+++ resolved
@@ -2,10 +2,6 @@
 from random import choice, random
 from . import num_args
 from .signal import ease_in, ease_out
-<<<<<<< HEAD
-=======
-
->>>>>>> b191bd3d
 
 class Q(collections.deque):
     """Q is a wrapper around collections.deque for making rotating note 'queues'
@@ -24,12 +20,8 @@
         Set drunk = True to treat all Qs as if they are drunk = True, else defer to each Q's drunk property
     """
 
-<<<<<<< HEAD
     def __init__(self, value=[0], drunk=False):
         self.drunk = drunk
-=======
-    def __init__(self, value=[0]):
->>>>>>> b191bd3d
         list.__init__(self, value)
 
     def resolve(self):
@@ -82,13 +74,10 @@
 
     def __repr__(self):
         return "P%s" % list.__repr__(self)
-<<<<<<< HEAD
 
     def notes(self):
         """return a list of all values in pattern that are not 0 or REST"""
         return [n for n in self if n != 0 and n != 'REST']
-=======
->>>>>>> b191bd3d
 
     def replace(self, value, target):
         list.__init__(self, [target if step == value else value for step in self])
@@ -228,10 +217,7 @@
                 build(level - 1)
             if remainders[level] != 0:
                 build(level - 2)
-<<<<<<< HEAD
-=======
-
->>>>>>> b191bd3d
+                
     build(level)
     i = pattern.index(note)
     pattern = pattern[i:] + pattern[0:i]
@@ -255,4 +241,4 @@
             final_pattern.append(off_note_list[j % len(off_note_list)])
             j += 1
 
-    return final_pattern+    return final_pattern
