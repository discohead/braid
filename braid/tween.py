--- conflicted
+++ resolved
@@ -58,11 +58,7 @@
 
     @property
     def signal_position(self): # can reference this to see where we are on the signal function
-<<<<<<< HEAD
         return self.signal_f((self.position + self.phase_offset) % 1.0)
-=======
-        return self.signal_f(self.position)
->>>>>>> b191bd3d
 
     @property
     def position(self): # can reference this to see where we are in the tween
@@ -90,7 +86,6 @@
                 print('finished is true')
         return position
 
-<<<<<<< HEAD
     @property
     def step_len(self):
         return self._step_len
@@ -106,8 +101,6 @@
         self._step_len = length
 
 
-=======
->>>>>>> b191bd3d
 
 class ScalarTween(Tween):
 
@@ -155,7 +148,6 @@
         return phase_correction
 
 
-<<<<<<< HEAD
 def tween(
         value,
         cycles,
@@ -167,10 +159,6 @@
         saw=False,
         start=None,
 ):
-    print('new tween')
-=======
-def tween(value, cycles, signal_f=linear(), on_end=None, osc=False, saw=False, start=None):
->>>>>>> b191bd3d
     if type(value) == int or type(value) == float:
         return ScalarTween(value, cycles, signal_f, on_end, osc, phase_offset, random, saw, start)
     if type(value) == tuple:
@@ -178,7 +166,6 @@
     if type(value) == list: # careful, lists are always patterns
         value = Pattern(value)
     if type(value) == Pattern:
-<<<<<<< HEAD
         return PatternTween(value, cycles, signal_f, on_end, osc, phase_offset, False, saw, start)
 
 def osc(start, value, cycles, signal_f=linear(), phase_offset=0, on_end=None):
@@ -256,13 +243,4 @@
         for x in range(1, lock_len):
             lock_vals.append(lock_vals[x - 1] + (uniform(t._min_value, t._max_value) - lock_vals[x - 1]) * lag)
         t._lock_values = lock_vals
-    return t
-=======
-        return PatternTween(value, cycles, signal_f, on_end, osc, saw, start)
-
-def osc(start, value, cycles, signal_f=linear(), on_end=None):
-    return tween(value, cycles, signal_f, on_end, True, False, start)
-
-def saw(start, value, cycles, signal_f=linear(), on_end=None, saw=True):
-    return tween(value, cycles, signal_f, on_end, False, True, start)
->>>>>>> b191bd3d
+    return t